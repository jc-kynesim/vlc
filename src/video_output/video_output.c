--- conflicted
+++ resolved
@@ -994,18 +994,7 @@
             decoded = picture_fifo_Pop(sys->decoder_fifo);
 
             if (decoded) {
-<<<<<<< HEAD
-                const vlc_tick_t system_now = vlc_tick_now();
-                const vlc_tick_t system_pts =
-                    vlc_clock_ConvertToSystem(sys->clock, system_now,
-                                              decoded->date, sys->rate);
-
-                msg_Info(&vout->obj, "%s: PTS=%" PRId64, __func__, decoded->date);
-
-                if (system_pts == INT64_MAX)
-=======
                 if (is_late_dropped && !decoded->b_force)
->>>>>>> ee8fe4dc
                 {
                     const vlc_tick_t system_now = vlc_tick_now();
                     const vlc_tick_t system_pts =
