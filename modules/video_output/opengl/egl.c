--- conflicted
+++ resolved
@@ -366,20 +366,6 @@
     gl->swap = SwapBuffers;
     gl->get_proc_address = GetSymbol;
     gl->destroy = Close;
-<<<<<<< HEAD
-    gl->egl.queryString = QueryString;
-
-    sys->eglCreateImageKHR = (void *)eglGetProcAddress("eglCreateImageKHR");
-    sys->eglDestroyImageKHR = (void *)eglGetProcAddress("eglDestroyImageKHR");
-    if (sys->eglCreateImageKHR != NULL && sys->eglDestroyImageKHR != NULL)
-    {
-        gl->egl.createImageKHR = CreateImageKHR;
-        gl->egl.destroyImageKHR = DestroyImageKHR;
-        gl->egl.getError = (void *)eglGetProcAddress("eglGetError");
-        gl->egl.debugMessageControlKHR = (void *)eglGetProcAddress("eglDebugMessageControlKHR");
-    }
-=======
->>>>>>> 378d84f8
 
     return VLC_SUCCESS;
 
