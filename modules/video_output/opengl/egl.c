--- conflicted
+++ resolved
@@ -502,11 +502,7 @@
     set_shortname (N_("EGL"))
     set_description (N_("EGL extension for OpenGL"))
     set_subcategory (SUBCAT_VIDEO_VOUT)
-<<<<<<< HEAD
-    set_capability ("opengl", 0)
-=======
-    set_capability("opengl", VLC_PRIORITY)
->>>>>>> 960ef3f8
+    set_capability("opengl", 0)
     set_callback(OpenGL)
     add_shortcut ("egl")
 
