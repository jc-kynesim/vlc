/*****************************************************************************
 * srt.c: SRT (Secure Reliable Transport) access_output module
 *****************************************************************************
 * Copyright (C) 2017-2018, Collabora Ltd.
 * Copyright (C) 2018, Haivision Systems Inc.
 *
 * Authors: Justin Kim <justin.kim@collabora.com>
 *          Roman Diouskine <rdiouskine@haivision.com>
 *
 * This program is free software; you can redistribute it and/or modify it
 * under the terms of the GNU Lesser General Public License as published by
 * the Free Software Foundation; either version 2.1 of the License, or
 * (at your option) any later version.
 *
 * This program is distributed in the hope that it will be useful,
 * but WITHOUT ANY WARRANTY; without even the implied warranty of
 * MERCHANTABILITY or FITNESS FOR A PARTICULAR PURPOSE. See the
 * GNU Lesser General Public License for more details.
 *
 * You should have received a copy of the GNU Lesser General Public License
 * along with this program; if not, write to the Free Software Foundation,
 * Inc., 51 Franklin Street, Fifth Floor, Boston MA 02110-1301, USA.
 *****************************************************************************/

#include <srt_common.h>

#include <vlc_interrupt.h>
#include <vlc_fs.h>
#include <vlc_plugin.h>
#include <vlc_sout.h>
#include <vlc_block.h>
#include <vlc_block_helper.h>
#include <vlc_network.h>

typedef struct sout_access_out_sys_t
{
    SRTSOCKET     sock;
    int           i_poll_id;
    bool          b_interrupted;
    vlc_mutex_t   lock;
    int           i_payload_size;
    block_bytestream_t block_stream;
} sout_access_out_sys_t;

static void srt_wait_interrupted(void *p_data)
{
    sout_access_out_t *p_access = p_data;
    sout_access_out_sys_t *p_sys = p_access->p_sys;

    vlc_mutex_lock( &p_sys->lock );
    if ( p_sys->i_poll_id >= 0 &&  p_sys->sock != SRT_INVALID_SOCK )
    {
        p_sys->b_interrupted = true;

        msg_Dbg( p_access, "Waking up srt_epoll_wait");

        /* Removing all socket descriptors from the monitoring list
         * wakes up SRT's threads. We only have one to remove. */
        srt_epoll_remove_usock( p_sys->i_poll_id, p_sys->sock );
    }
    vlc_mutex_unlock( &p_sys->lock );
}

static bool srt_schedule_reconnect(sout_access_out_t *p_access)
{
    vlc_object_t *access_obj = (vlc_object_t *) p_access;
    int stat;
    char *psz_dst_addr = NULL;
    int i_dst_port;
    int i_latency=var_InheritInteger( p_access, SRT_PARAM_LATENCY );
    int i_payload_size = var_InheritInteger( p_access, SRT_PARAM_PAYLOAD_SIZE );
    char *psz_passphrase = var_InheritString( p_access, SRT_PARAM_PASSPHRASE );
    bool passphrase_needs_free = true;
    char *psz_streamid = var_InheritString( p_access, SRT_PARAM_STREAMID );
    bool streamid_needs_free = true;
    int i_max_bandwidth_limit =
    var_InheritInteger( p_access, SRT_PARAM_BANDWIDTH_OVERHEAD_LIMIT );
    char *url = NULL;
    srt_params_t params;
    struct addrinfo hints = {
        .ai_socktype = SOCK_DGRAM,
    }, *res = NULL;

    sout_access_out_sys_t *p_sys = p_access->p_sys;
    bool failed = false;

    i_dst_port = SRT_DEFAULT_PORT;
    char *psz_parser = psz_dst_addr = strdup( p_access->psz_path );
    if( !psz_dst_addr )
    {
        failed = true;
        goto out;
    }

    if ( psz_parser[0] == '[' )
        psz_parser = strchr( psz_parser, ']' );

    psz_parser = strchr( psz_parser ? psz_parser : psz_dst_addr, ':' );
    if ( psz_parser != NULL )
    {
        *psz_parser++ = '\0';
        i_dst_port = atoi( psz_parser );
    }

    stat = vlc_getaddrinfo( psz_dst_addr, i_dst_port, &hints, &res );
    if ( stat )
    {
        msg_Err( p_access, "Cannot resolve [%s]:%d (reason: %s)",
                 psz_dst_addr,
                 i_dst_port,
                 gai_strerror( stat ) );

        failed = true;
        goto out;
    }

    /* Always start with a fresh socket */
    if ( p_sys->sock != SRT_INVALID_SOCK )
    {
        srt_epoll_remove_usock( p_sys->i_poll_id, p_sys->sock );
        srt_close( p_sys->sock );
    }

    p_sys->sock = srt_socket( res->ai_family, SOCK_DGRAM, 0 );
    if ( p_sys->sock == SRT_INVALID_SOCK )
    {
        msg_Err( p_access, "Failed to open socket." );
        failed = true;
        goto out;
    }

    if (psz_dst_addr) {
        url = strdup( psz_dst_addr );
        if (srt_parse_url( url, &params )) {
            if (params.latency != -1)
                i_latency = params.latency;
            if (params.payload_size != -1)
                i_payload_size = params.payload_size;
            if (params.passphrase != NULL) {
                free( psz_passphrase );
                passphrase_needs_free = false;
                psz_passphrase = (char *) params.passphrase;
            }
	    if (params.streamid != NULL) {
                free( psz_streamid );
                streamid_needs_free = false;
                psz_streamid = (char *) params.streamid;
            }
        }
    }

    /* Make SRT non-blocking */
    srt_setsockopt( p_sys->sock, 0, SRTO_SNDSYN,
        &(bool) { false }, sizeof( bool ) );
    srt_setsockopt( p_sys->sock, 0, SRTO_RCVSYN,
        &(bool) { false }, sizeof( bool ) );

    /* Make sure TSBPD mode is enable (SRT mode) */
    srt_setsockopt( p_sys->sock, 0, SRTO_TSBPDMODE,
        &(int) { 1 }, sizeof( int ) );

    /* This is an access_out so it is always a sender */
    srt_setsockopt( p_sys->sock, 0, SRTO_SENDER,
        &(int) { 1 }, sizeof( int ) );

    /* Set latency */
<<<<<<< HEAD
    i_latency = var_InheritInteger( p_access, "latency" );
#ifdef SRTO_TSBPDDELAY
    srt_setsockopt( p_sys->sock, 0, SRTO_TSBPDDELAY,
        &i_latency, sizeof( int ) );
#endif
=======
    srt_set_socket_option( access_obj, SRT_PARAM_LATENCY, p_sys->sock,
            SRTO_LATENCY, &i_latency, sizeof(i_latency) );

    /* set passphrase */
    if (psz_passphrase != NULL && psz_passphrase[0] != '\0') {
        int i_key_length = var_InheritInteger( access_obj, SRT_PARAM_KEY_LENGTH );

        srt_set_socket_option( access_obj, SRT_PARAM_KEY_LENGTH, p_sys->sock,
                SRTO_PBKEYLEN, &i_key_length, sizeof(i_key_length) );
>>>>>>> f1d7d3e4

        srt_set_socket_option( access_obj, SRT_PARAM_PASSPHRASE, p_sys->sock,
                SRTO_PASSPHRASE, psz_passphrase, strlen(psz_passphrase) );
    }

    /* set streamid */
    if (psz_streamid != NULL && psz_streamid[0] != '\0') {
        srt_set_socket_option( access_obj, SRT_PARAM_STREAMID, p_sys->sock,
                SRTO_STREAMID, psz_streamid, strlen(psz_streamid) );
    }

    /* set maximumu payload size */
    stat = srt_set_socket_option( access_obj, SRT_PARAM_PAYLOAD_SIZE, p_sys->sock,
            SRTO_PAYLOADSIZE, &i_payload_size, sizeof(i_payload_size) );
    if ( stat == SRT_ERROR )
    {
        msg_Err( p_access, "Failed to config payload size, %s",
                 srt_getlasterror_str() );
        failed = true;
        goto out;
    }
    p_sys->i_payload_size = i_payload_size;

    /* set maximum bandwidth limit*/
    srt_set_socket_option( access_obj, SRT_PARAM_BANDWIDTH_OVERHEAD_LIMIT,
            p_sys->sock, SRTO_OHEADBW, &i_max_bandwidth_limit,
            sizeof(i_max_bandwidth_limit) );

    srt_setsockopt( p_sys->sock, 0, SRTO_SENDER, &(int) { 1 }, sizeof(int) );

    srt_epoll_add_usock( p_sys->i_poll_id, p_sys->sock,
        &(int) { SRT_EPOLL_ERR | SRT_EPOLL_OUT });

    /* Schedule a connect */
    msg_Dbg( p_access, "Schedule SRT connect (dest addresss: %s, port: %d).",
        psz_dst_addr, i_dst_port );

    stat = srt_connect( p_sys->sock, res->ai_addr, res->ai_addrlen );
    if ( stat == SRT_ERROR )
    {
        msg_Err( p_access, "Failed to connect to server (reason: %s)",
                 srt_getlasterror_str() );
        failed = true;
    }

out:
    if (failed && p_sys->sock != SRT_INVALID_SOCK)
    {
        srt_epoll_remove_usock( p_sys->i_poll_id, p_sys->sock );
        srt_close(p_sys->sock);
        p_sys->sock = SRT_INVALID_SOCK;
    }

    if (passphrase_needs_free)
        free( psz_passphrase );
    if (streamid_needs_free)
        free( psz_streamid );
    free( psz_dst_addr );
    free( url );
    freeaddrinfo( res );

    return !failed;
}

static ssize_t Write( sout_access_out_t *p_access, block_t *p_buffer )
{
    sout_access_out_sys_t *p_sys = p_access->p_sys;
    int i_poll_timeout = var_InheritInteger( p_access, SRT_PARAM_POLL_TIMEOUT );
    bool b_interrupted = false;
    ssize_t i_len = 0;
    int chunk_size;
    uint8_t chunk[SRT_LIVE_MAX_PLSIZE];

    if ( p_buffer == NULL )
        return 0;
    block_BytestreamPush( &p_sys->block_stream, p_buffer );

    vlc_interrupt_register( srt_wait_interrupted, p_access);

    while( true )
    {
        /* We can leave the remaining bytes less than i_payload_size for next
         * Write() round, but it will add delay.
         */
        chunk_size = __MIN( block_BytestreamRemaining( &p_sys->block_stream ),
                            p_sys->i_payload_size );
        if ( chunk_size == 0 )
            break;

        if ( vlc_killed() )
        {
            /* We are told to stop. Stop. */
            i_len = VLC_EGENERIC;
            goto out;
        }

        switch( srt_getsockstate( p_sys->sock ) )
        {
            case SRTS_CONNECTED:
                /* Good to go */
                break;
            case SRTS_BROKEN:
            case SRTS_NONEXIST:
            case SRTS_CLOSED:
                /* Failed. Schedule recovery. */
                if ( !srt_schedule_reconnect( p_access ) )
                    msg_Err( p_access, "Failed to schedule connect");
                /* Fall-through */
            default:
                /* Not ready */
                i_len = VLC_EGENERIC;
                goto out;
        }

        SRTSOCKET ready[1];
        int readycnt = 1;
        if ( srt_epoll_wait( p_sys->i_poll_id,
            0, 0, &ready[0], &readycnt,
            i_poll_timeout, NULL, 0, NULL, 0 ) < 0)
        {
            if ( vlc_killed() )
            {
                /* We are told to stop. Stop. */
                i_len = VLC_EGENERIC;
                goto out;
            }

            /* if 'srt_epoll_wait' is interrupted, we still need to
            *  finish sending current block or it may be sent only
            *  partially. TODO: this delay can be prevented,
            *  possibly with a FIFO and an additional thread.
            */
            vlc_mutex_lock( &p_sys->lock );
            if ( p_sys->b_interrupted )
            {
                srt_epoll_add_usock( p_sys->i_poll_id, p_sys->sock,
                    &(int) { SRT_EPOLL_ERR | SRT_EPOLL_OUT });
                p_sys->b_interrupted = false;
                b_interrupted = true;
            }
            vlc_mutex_unlock( &p_sys->lock );

            if ( !b_interrupted )
            {
                continue;
            }
            else
            {
                msg_Dbg( p_access, "srt_epoll_wait was interrupted");
            }
        }

        if ( readycnt > 0  && ready[0] == p_sys->sock
            && srt_getsockstate( p_sys->sock ) == SRTS_CONNECTED)
        {
            if ( block_GetBytes( &p_sys->block_stream, chunk,
                                 chunk_size ) != VLC_SUCCESS )
                break;
            if (srt_sendmsg2( p_sys->sock,
                (char *)chunk, chunk_size, 0 ) == SRT_ERROR )
            {
                msg_Warn( p_access, "send error: %s", srt_getlasterror_str() );
                i_len = VLC_EGENERIC;
                goto out;
            }
            else
            {
                i_len += chunk_size;
            }
        }
    }

out:
    block_BytestreamEmpty( &p_sys->block_stream );
    vlc_interrupt_unregister();

    /* Re-add the socket to the poll if we were interrupted */
    vlc_mutex_lock( &p_sys->lock );
    if ( p_sys->b_interrupted )
    {
        srt_epoll_add_usock( p_sys->i_poll_id, p_sys->sock,
            &(int) { SRT_EPOLL_ERR | SRT_EPOLL_OUT } );
        p_sys->b_interrupted = false;
    }
    vlc_mutex_unlock( &p_sys->lock );

    return i_len;
}

static int Control( sout_access_out_t *p_access, int i_query, va_list args )
{
    VLC_UNUSED( p_access );

    int i_ret = VLC_SUCCESS;

    switch( i_query )
    {
        case ACCESS_OUT_CONTROLS_PACE:
            *va_arg( args, bool * ) = false;
            break;

        default:
            i_ret = VLC_EGENERIC;
            break;
    }

    return i_ret;
}

static int Open( vlc_object_t *p_this )
{
    sout_access_out_t       *p_access = (sout_access_out_t*)p_this;
    sout_access_out_sys_t   *p_sys = NULL;

    if (var_Create ( p_access, "dst-port", VLC_VAR_INTEGER )
     || var_Create ( p_access, "src-port", VLC_VAR_INTEGER )
     || var_Create ( p_access, "dst-addr", VLC_VAR_STRING )
     || var_Create ( p_access, "src-addr", VLC_VAR_STRING ) )
    {
         msg_Err( p_access, "Valid network information is required." );
        return VLC_ENOMEM;
    }

    p_sys = vlc_obj_calloc( p_this, 1, sizeof( *p_sys ) );
    if( unlikely( p_sys == NULL ) )
        return VLC_ENOMEM;

    srt_startup();

    vlc_mutex_init( &p_sys->lock );
    block_BytestreamInit( &p_sys->block_stream );

    p_access->p_sys = p_sys;

    p_sys->i_poll_id = srt_epoll_create();
    if ( p_sys->i_poll_id == -1 )
    {
        msg_Err( p_access, "Failed to create poll id for SRT socket (reason: %s)",
                 srt_getlasterror_str() );

        goto failed;
    }

    if ( !srt_schedule_reconnect( p_access ) )
    {
        msg_Err( p_access, "Failed to schedule connect");

        goto failed;
    }

    p_access->pf_write = Write;
    p_access->pf_control = Control;

    return VLC_SUCCESS;

failed:
    vlc_mutex_destroy( &p_sys->lock );

    if ( p_sys->sock != -1 ) srt_close( p_sys->sock );
    if ( p_sys->i_poll_id != -1 ) srt_epoll_release( p_sys->i_poll_id );

    return VLC_EGENERIC;
}

static void Close( vlc_object_t * p_this )
{
    sout_access_out_t     *p_access = (sout_access_out_t*)p_this;
    sout_access_out_sys_t *p_sys = p_access->p_sys;

    vlc_mutex_destroy( &p_sys->lock );

    srt_epoll_remove_usock( p_sys->i_poll_id, p_sys->sock );
    srt_close( p_sys->sock );
    srt_epoll_release( p_sys->i_poll_id );
    block_BytestreamRelease( &p_sys->block_stream );

    srt_cleanup();
}

/* Module descriptor */
vlc_module_begin()
    set_shortname( N_( "SRT" ) )
    set_description( N_( "SRT stream output" ) )
    set_category( CAT_SOUT )
    set_subcategory( SUBCAT_SOUT_ACO )

    add_obsolete_integer( SRT_PARAM_CHUNK_SIZE )
    add_integer( SRT_PARAM_POLL_TIMEOUT, SRT_DEFAULT_POLL_TIMEOUT,
            N_( "Return poll wait after timeout milliseconds (-1 = infinite)" ),
            NULL, true )
    add_integer( SRT_PARAM_LATENCY, SRT_DEFAULT_LATENCY, N_( "SRT latency (ms)" ),
            NULL, true )
    add_password( SRT_PARAM_PASSPHRASE, "", N_( "Password for stream encryption" ),
            NULL, false )
    add_integer( SRT_PARAM_PAYLOAD_SIZE, SRT_DEFAULT_PAYLOAD_SIZE,
            N_( "SRT maximum payload size (bytes)" ), NULL, true )
        change_integer_range( 1, SRT_LIVE_MAX_PLSIZE )
    add_integer( SRT_PARAM_BANDWIDTH_OVERHEAD_LIMIT,
            SRT_DEFAULT_BANDWIDTH_OVERHEAD_LIMIT,
            N_( "SRT maximum bandwidth ceiling (bytes)" ), NULL, true )
    add_integer( SRT_PARAM_KEY_LENGTH, SRT_DEFAULT_KEY_LENGTH, SRT_KEY_LENGTH_TEXT,
            SRT_KEY_LENGTH_TEXT, false )
    change_integer_list( srt_key_lengths, srt_key_length_names )
    add_string(SRT_PARAM_STREAMID, "",
            N_(" SRT Stream ID"), NULL, false)
    change_safe()

    set_capability( "sout access", 0 )
    add_shortcut( "srt" )

    set_callbacks( Open, Close )
vlc_module_end ()<|MERGE_RESOLUTION|>--- conflicted
+++ resolved
@@ -164,13 +164,6 @@
         &(int) { 1 }, sizeof( int ) );
 
     /* Set latency */
-<<<<<<< HEAD
-    i_latency = var_InheritInteger( p_access, "latency" );
-#ifdef SRTO_TSBPDDELAY
-    srt_setsockopt( p_sys->sock, 0, SRTO_TSBPDDELAY,
-        &i_latency, sizeof( int ) );
-#endif
-=======
     srt_set_socket_option( access_obj, SRT_PARAM_LATENCY, p_sys->sock,
             SRTO_LATENCY, &i_latency, sizeof(i_latency) );
 
@@ -180,7 +173,6 @@
 
         srt_set_socket_option( access_obj, SRT_PARAM_KEY_LENGTH, p_sys->sock,
                 SRTO_PBKEYLEN, &i_key_length, sizeof(i_key_length) );
->>>>>>> f1d7d3e4
 
         srt_set_socket_option( access_obj, SRT_PARAM_PASSPHRASE, p_sys->sock,
                 SRTO_PASSPHRASE, psz_passphrase, strlen(psz_passphrase) );
