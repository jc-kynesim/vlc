--- conflicted
+++ resolved
@@ -1682,12 +1682,8 @@
         AV_PIX_FMT_D3D11VA_VLD,
         AV_PIX_FMT_DXVA2_VLD,
 #endif
-<<<<<<< HEAD
         AV_PIX_FMT_DRM_PRIME,
-        AV_PIX_FMT_VAAPI_VLD,
-=======
         AV_PIX_FMT_VAAPI,
->>>>>>> ee8fe4dc
         AV_PIX_FMT_VDPAU,
         AV_PIX_FMT_NONE,
     };
