--- conflicted
+++ resolved
@@ -167,16 +167,8 @@
         &(int) { 0 }, sizeof( int ) );
 
     /* Set latency */
-<<<<<<< HEAD
-    i_latency = var_InheritInteger( p_stream, "latency" );
-#ifdef SRTO_TSBPDDELAY
-    srt_setsockopt( p_sys->sock, 0, SRTO_TSBPDDELAY,
-        &i_latency, sizeof( int ) );
-#endif
-=======
     srt_set_socket_option( strm_obj, SRT_PARAM_LATENCY, p_sys->sock,
             SRTO_LATENCY, &i_latency, sizeof(i_latency) );
->>>>>>> f1d7d3e4
 
     /* set passphrase */
     if (psz_passphrase != NULL && psz_passphrase[0] != '\0') {
