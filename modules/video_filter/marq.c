/*****************************************************************************
 * marq.c : marquee display video plugin for vlc
 *****************************************************************************
 * Copyright (C) 2003-2008 the VideoLAN team
 * $Id$
 *
 * Authors: Mark Moriarty
 *          Sigmund Augdal Helberg <dnumgis@videolan.org>
 *          Antoine Cellerier <dionoea . videolan \ org>
 *
 * This program is free software; you can redistribute it and/or modify
 * it under the terms of the GNU General Public License as published by
 * the Free Software Foundation; either version 2 of the License, or
 * (at your option) any later version.
 *
 * This program is distributed in the hope that it will be useful,
 * but WITHOUT ANY WARRANTY; without even the implied warranty of
 * MERCHANTABILITY or FITNESS FOR A PARTICULAR PURPOSE.  See the
 * GNU General Public License for more details.
 *
 * You should have received a copy of the GNU General Public License
 * along with this program; if not, write to the Free Software
 * Foundation, Inc., 51 Franklin Street, Fifth Floor, Boston MA 02110-1301, USA.
 *****************************************************************************/

/*****************************************************************************
 * Preamble
 *****************************************************************************/

#ifdef HAVE_CONFIG_H
# include "config.h"
#endif

#include <vlc_common.h>
#include <vlc_plugin.h>

#include "vlc_filter.h"
#include "vlc_block.h"
#include "vlc_osd.h"

#include "vlc_strings.h"

/*****************************************************************************
 * Local prototypes
 *****************************************************************************/
static int  CreateFilter ( vlc_object_t * );
static void DestroyFilter( vlc_object_t * );
static subpicture_t *Filter( filter_t *, mtime_t );


static int MarqueeCallback( vlc_object_t *p_this, char const *psz_var,
                            vlc_value_t oldval, vlc_value_t newval,
                            void *p_data );
static const int pi_color_values[] = {
               0xf0000000, 0x00000000, 0x00808080, 0x00C0C0C0,
               0x00FFFFFF, 0x00800000, 0x00FF0000, 0x00FF00FF, 0x00FFFF00,
               0x00808000, 0x00008000, 0x00008080, 0x0000FF00, 0x00800080,
               0x00000080, 0x000000FF, 0x0000FFFF};
static const char *const ppsz_color_descriptions[] = {
               N_("Default"), N_("Black"), N_("Gray"),
               N_("Silver"), N_("White"), N_("Maroon"), N_("Red"),
               N_("Fuchsia"), N_("Yellow"), N_("Olive"), N_("Green"),
               N_("Teal"), N_("Lime"), N_("Purple"), N_("Navy"), N_("Blue"),
               N_("Aqua") };

/*****************************************************************************
 * filter_sys_t: marquee filter descriptor
 *****************************************************************************/
struct filter_sys_t
{
    vlc_mutex_t lock;

    int i_xoff, i_yoff;  /* offsets for the display string in the video window */
    int i_pos; /* permit relative positioning (top, bottom, left, right, center) */
    int i_timeout;

    char *psz_marquee;    /* marquee string */

    text_style_t *p_style; /* font control */

    mtime_t last_time;
    mtime_t i_refresh;

    bool b_need_update;
};

#define MSG_TEXT N_("Text")
#define MSG_LONGTEXT N_( \
    "Marquee text to display. " \
    "(Available format strings: " \
    "Time related: %Y = year, %m = month, %d = day, %H = hour, " \
    "%M = minute, %S = second, ... " \
    "Meta data related: $a = artist, $b = album, $c = copyright, " \
    "$d = description, $e = encoded by, $g = genre, " \
    "$l = language, $n = track num, $p = now playing, " \
    "$r = rating, $s = subtitles language, $t = title, "\
    "$u = url, $A = date, " \
    "$B = audio bitrate (in kb/s), $C = chapter," \
    "$D = duration, $F = full name with path, $I = title, "\
    "$L = time left, " \
    "$N = name, $O = audio language, $P = position (in %), $R = rate, " \
    "$S = audio sample rate (in kHz), " \
    "$T = time, $U = publisher, $V = volume, $_ = new line) ")
#define POSX_TEXT N_("X offset")
#define POSX_LONGTEXT N_("X offset, from the left screen edge." )
#define POSY_TEXT N_("Y offset")
#define POSY_LONGTEXT N_("Y offset, down from the top." )
#define TIMEOUT_TEXT N_("Timeout")
#define TIMEOUT_LONGTEXT N_("Number of milliseconds the marquee must remain " \
                            "displayed. Default value is " \
                            "0 (remains forever).")
#define REFRESH_TEXT N_("Refresh period in ms")
#define REFRESH_LONGTEXT N_("Number of milliseconds between string updates. " \
                            "This is mainly usefull when using meta data " \
                            "or time format string sequences.")
#define OPACITY_TEXT N_("Opacity")
#define OPACITY_LONGTEXT N_("Opacity (inverse of transparency) of " \
    "overlayed text. 0 = transparent, 255 = totally opaque. " )
#define SIZE_TEXT N_("Font size, pixels")
#define SIZE_LONGTEXT N_("Font size, in pixels. Default is -1 (use default " \
    "font size)." )

#define COLOR_TEXT N_("Color")
#define COLOR_LONGTEXT N_("Color of the text that will be rendered on "\
    "the video. This must be an hexadecimal (like HTML colors). The first two "\
    "chars are for red, then green, then blue. #000000 = black, #FF0000 = red,"\
    " #00FF00 = green, #FFFF00 = yellow (red + green), #FFFFFF = white" )

#define POS_TEXT N_("Marquee position")
#define POS_LONGTEXT N_( \
  "You can enforce the marquee position on the video " \
  "(0=center, 1=left, 2=right, 4=top, 8=bottom, you can " \
  "also use combinations of these values, eg 6 = top-right).")

static const int pi_pos_values[] = { 0, 1, 2, 4, 8, 5, 6, 9, 10 };
static const char *const ppsz_pos_descriptions[] =
     { N_("Center"), N_("Left"), N_("Right"), N_("Top"), N_("Bottom"),
     N_("Top-Left"), N_("Top-Right"), N_("Bottom-Left"), N_("Bottom-Right") };

#define CFG_PREFIX "marq-"

/*****************************************************************************
 * Module descriptor
 *****************************************************************************/
vlc_module_begin ()
    set_capability( "sub filter", 0 )
    set_shortname( N_("Marquee" ))
    set_callbacks( CreateFilter, DestroyFilter )
    set_category( CAT_VIDEO )
    set_subcategory( SUBCAT_VIDEO_SUBPIC )
    add_string( CFG_PREFIX "marquee", "VLC", NULL, MSG_TEXT, MSG_LONGTEXT,
                false )

    set_section( N_("Position"), NULL )
    add_integer( CFG_PREFIX "x", 0, NULL, POSX_TEXT, POSX_LONGTEXT, true )
    add_integer( CFG_PREFIX "y", 0, NULL, POSY_TEXT, POSY_LONGTEXT, true )
    add_integer( CFG_PREFIX "position", -1, NULL, POS_TEXT, POS_LONGTEXT, false )
        change_integer_list( pi_pos_values, ppsz_pos_descriptions, NULL )

    set_section( N_("Font"), NULL )
    /* 5 sets the default to top [1] left [4] */
    add_integer_with_range( CFG_PREFIX "opacity", 255, 0, 255, NULL,
        OPACITY_TEXT, OPACITY_LONGTEXT, false )
    add_integer( CFG_PREFIX "color", 0xFFFFFF, NULL, COLOR_TEXT, COLOR_LONGTEXT,
                 false )
        change_integer_list( pi_color_values, ppsz_color_descriptions, NULL )
    add_integer( CFG_PREFIX "size", -1, NULL, SIZE_TEXT, SIZE_LONGTEXT,
                 false )

    set_section( N_("Misc"), NULL )
    add_integer( CFG_PREFIX "timeout", 0, NULL, TIMEOUT_TEXT, TIMEOUT_LONGTEXT,
                 false )
    add_integer( CFG_PREFIX "refresh", 1000, NULL, REFRESH_TEXT,
                 REFRESH_LONGTEXT, false )

    set_description( N_("Marquee display") )
    add_shortcut( "time" )
    add_obsolete_string( "time-format" )
    add_obsolete_string( "time-x" )
    add_obsolete_string( "time-y" )
    add_obsolete_string( "time-position" )
    add_obsolete_string( "time-opacity" )
    add_obsolete_string( "time-color" )
    add_obsolete_string( "time-size" )
vlc_module_end ()

static const char *const ppsz_filter_options[] = {
    "marquee", "x", "y", "position", "color", "size", "timeout", "refresh",
    NULL
};

/*****************************************************************************
 * CreateFilter: allocates marquee video filter
 *****************************************************************************/
static int CreateFilter( vlc_object_t *p_this )
{
    filter_t *p_filter = (filter_t *)p_this;
    filter_sys_t *p_sys;

    /* Allocate structure */
    p_sys = p_filter->p_sys = malloc( sizeof( filter_sys_t ) );
    if( p_sys == NULL )
        return VLC_ENOMEM;

    vlc_mutex_init( &p_sys->lock );
    p_sys->p_style = text_style_New();

    config_ChainParse( p_filter, CFG_PREFIX, ppsz_filter_options,
                       p_filter->p_cfg );


#define CREATE_VAR( stor, type, var ) \
    p_sys->stor = var_CreateGet##type##Command( p_filter, var ); \
    var_AddCallback( p_filter, var, MarqueeCallback, p_sys );

    p_sys->b_need_update = true;
    CREATE_VAR( i_xoff, Integer, "marq-x" );
    CREATE_VAR( i_yoff, Integer, "marq-y" );
    CREATE_VAR( i_timeout,Integer, "marq-timeout" );
    p_sys->i_refresh = 1000 * var_CreateGetIntegerCommand( p_filter,
                                                           "marq-refresh" );
    var_AddCallback( p_filter, "marq-refresh", MarqueeCallback, p_sys );
    CREATE_VAR( i_pos, Integer, "marq-position" );
    CREATE_VAR( psz_marquee, String, "marq-marquee" );
    CREATE_VAR( p_style->i_font_alpha, Integer, "marq-opacity" );
    p_sys->p_style->i_font_alpha =
         255 - var_CreateGetIntegerCommand( p_filter, "marq-opacity" );
    var_AddCallback( p_filter, "marq-opacity", MarqueeCallback, p_sys );
    CREATE_VAR( p_style->i_font_color, Integer, "marq-color" );
    CREATE_VAR( p_style->i_font_size, Integer, "marq-size" );

    /* Misc init */
    p_filter->pf_sub_filter = Filter;
    p_sys->last_time = 0;

    return VLC_SUCCESS;
}
/*****************************************************************************
 * DestroyFilter: destroy marquee video filter
 *****************************************************************************/
static void DestroyFilter( vlc_object_t *p_this )
{
    filter_t *p_filter = (filter_t *)p_this;
    filter_sys_t *p_sys = p_filter->p_sys;

<<<<<<< HEAD
    text_style_Delete( p_sys->p_style );
    free( p_sys->psz_marquee );

=======
>>>>>>> 63980c43
    /* Delete the marquee variables */
#define DEL_VAR(var) \
    var_DelCallback( p_filter, var, MarqueeCallback, p_sys ); \
    var_Destroy( p_filter, var );
    DEL_VAR( "marq-x" );
    DEL_VAR( "marq-y" );
    DEL_VAR( "marq-marquee" );
    DEL_VAR( "marq-timeout" );
    DEL_VAR( "marq-position" );
    DEL_VAR( "marq-color" );
    DEL_VAR( "marq-opacity" );
    DEL_VAR( "marq-size" );

    vlc_mutex_destroy( &p_sys->lock );
    free( p_sys->p_style );
    free( p_sys->psz_marquee );
    free( p_sys );
}

/****************************************************************************
 * Filter: the whole thing
 ****************************************************************************
 * This function outputs subpictures at regular time intervals.
 ****************************************************************************/
static subpicture_t *Filter( filter_t *p_filter, mtime_t date )
{
    filter_sys_t *p_sys = p_filter->p_sys;
    subpicture_t *p_spu = NULL;
    video_format_t fmt;

    vlc_mutex_lock( &p_sys->lock );
    if( p_sys->last_time + p_sys->i_refresh > date )
        goto out;
    if( p_sys->b_need_update == false )
        goto out;

    p_spu = filter_NewSubpicture( p_filter );
    if( !p_spu )
        goto out;

    memset( &fmt, 0, sizeof(video_format_t) );
    fmt.i_chroma = VLC_CODEC_TEXT;
    fmt.i_aspect = 0;
    fmt.i_width = fmt.i_height = 0;
    fmt.i_x_offset = 0;
    fmt.i_y_offset = 0;
    p_spu->p_region = subpicture_region_New( &fmt );
    if( !p_spu->p_region )
    {
        p_filter->pf_sub_buffer_del( p_filter, p_spu );
        p_spu = NULL;
        goto out;
    }

    p_sys->last_time = date;

    if( !strchr( p_sys->psz_marquee, '%' )
     && !strchr( p_sys->psz_marquee, '$' ) )
        p_sys->b_need_update = false;

    p_spu->p_region->psz_text = str_format( p_filter, p_sys->psz_marquee );
    p_spu->i_start = date;
    p_spu->i_stop  = p_sys->i_timeout == 0 ? 0 : date + p_sys->i_timeout * 1000;
    p_spu->b_ephemer = true;

    /*  where to locate the string: */
    if( p_sys->i_pos < 0 )
    {   /*  set to an absolute xy */
        p_spu->p_region->i_align = OSD_ALIGN_LEFT | OSD_ALIGN_TOP;
        p_spu->b_absolute = true;
    }
    else
    {   /* set to one of the 9 relative locations */
        p_spu->p_region->i_align = p_sys->i_pos;
        p_spu->b_absolute = false;
    }

    p_spu->p_region->i_x = p_sys->i_xoff;
    p_spu->p_region->i_y = p_sys->i_yoff;

    p_spu->p_region->p_style = text_style_Duplicate( p_sys->p_style );

out:
    vlc_mutex_unlock( &p_sys->lock );
    return p_spu;
}

/**********************************************************************
 * Callback to update params on the fly
 **********************************************************************/
static int MarqueeCallback( vlc_object_t *p_this, char const *psz_var,
                            vlc_value_t oldval, vlc_value_t newval,
                            void *p_data )
{
    filter_sys_t *p_sys = (filter_sys_t *) p_data;

    VLC_UNUSED(oldval);
    VLC_UNUSED(p_this);

    vlc_mutex_lock( &p_sys->lock );
    if( !strncmp( psz_var, "marq-marquee", 7 ) )
    {
        free( p_sys->psz_marquee );
        p_sys->psz_marquee = strdup( newval.psz_string );
    }
    else if ( !strncmp( psz_var, "marq-x", 6 ) )
    {
        p_sys->i_xoff = newval.i_int;
    }
    else if ( !strncmp( psz_var, "marq-y", 6 ) )
    {
        p_sys->i_yoff = newval.i_int;
    }
    else if ( !strncmp( psz_var, "marq-color", 8 ) )  /* "marq-col" */
    {
        p_sys->p_style->i_font_color = newval.i_int;
    }
    else if ( !strncmp( psz_var, "marq-opacity", 8 ) ) /* "marq-opa" */
    {
        p_sys->p_style->i_font_alpha = 255 - newval.i_int;
    }
    else if ( !strncmp( psz_var, "marq-size", 6 ) )
    {
        p_sys->p_style->i_font_size = newval.i_int;
    }
    else if ( !strncmp( psz_var, "marq-timeout", 12 ) )
    {
        p_sys->i_timeout = newval.i_int;
    }
    else if ( !strncmp( psz_var, "marq-refresh", 12 ) )
    {
        p_sys->i_refresh = newval.i_int * 1000;
    }
    else if ( !strncmp( psz_var, "marq-position", 8 ) )
    /* willing to accept a match against marq-pos */
    {
        p_sys->i_pos = newval.i_int;
        p_sys->i_xoff = -1;       /* force to relative positioning */
    }
    p_sys->b_need_update = true;
    vlc_mutex_unlock( &p_sys->lock );
    return VLC_SUCCESS;
}<|MERGE_RESOLUTION|>--- conflicted
+++ resolved
@@ -243,12 +243,6 @@
     filter_t *p_filter = (filter_t *)p_this;
     filter_sys_t *p_sys = p_filter->p_sys;
 
-<<<<<<< HEAD
-    text_style_Delete( p_sys->p_style );
-    free( p_sys->psz_marquee );
-
-=======
->>>>>>> 63980c43
     /* Delete the marquee variables */
 #define DEL_VAR(var) \
     var_DelCallback( p_filter, var, MarqueeCallback, p_sys ); \
@@ -263,7 +257,7 @@
     DEL_VAR( "marq-size" );
 
     vlc_mutex_destroy( &p_sys->lock );
-    free( p_sys->p_style );
+    text_style_Delete( p_sys->p_style );
     free( p_sys->psz_marquee );
     free( p_sys );
 }
