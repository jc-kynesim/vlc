--- conflicted
+++ resolved
@@ -141,12 +141,7 @@
                     Row {
                         id: playingItemInfoRow
                         anchors.top: parent.top
-<<<<<<< HEAD
-//                        anchors.bottom: parent.bottom
                         anchors.verticalCenter: parent.verticalCenter
-=======
-                        anchors.bottom: parent.bottom
->>>>>>> c94c8ebc
 
                         Item {
                             anchors.verticalCenter: parent.verticalCenter
